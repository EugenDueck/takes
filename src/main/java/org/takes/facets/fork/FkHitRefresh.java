--- conflicted
+++ resolved
@@ -204,30 +204,16 @@
             return this.flag;
         }
 
-<<<<<<< HEAD
         /**
          * Touch the temporary file.
          * @throws IOException If fails
          */
         public void touch() throws IOException {
-            final OutputStream out = new FileOutputStream(
+            try (final OutputStream out = new FileOutputStream(
                 this.touchedFile()
-            );
-            try {
+            )) {
                 out.write('+');
-            } finally {
-                out.close();
-            }
-=======
-    /**
-     * Touch the file.
-     * @param file The file to touch
-     * @throws IOException If fails
-     */
-    private static void touch(final File file) throws IOException {
-        try (OutputStream out = new FileOutputStream(file)) {
-            out.write('+');
->>>>>>> f355160c
+            }
         }
 
         /**
