/**
 * The MIT License (MIT)
 *
 * Copyright (c) 2015 Yegor Bugayenko
 *
 * Permission is hereby granted, free of charge, to any person obtaining a copy
 * of this software and associated documentation files (the "Software"), to deal
 * in the Software without restriction, including without limitation the rights
 * to use, copy, modify, merge, publish, distribute, sublicense, and/or sell
 * copies of the Software, and to permit persons to whom the Software is
 * furnished to do so, subject to the following conditions:
 *
 * The above copyright notice and this permission notice shall be included
 * in all copies or substantial portions of the Software.
 *
 * THE SOFTWARE IS PROVIDED "AS IS", WITHOUT WARRANTY OF ANY KIND, EXPRESS OR
 * IMPLIED, INCLUDING BUT NOT LIMITED TO THE WARRANTIES OF MERCHANTABILITY,
 * FITNESS FOR A PARTICULAR PURPOSE AND NON-INFRINGEMENT. IN NO EVENT SHALL THE
 * AUTHORS OR COPYRIGHT HOLDERS BE LIABLE FOR ANY CLAIM, DAMAGES OR OTHER
 * LIABILITY, WHETHER IN AN ACTION OF CONTRACT, TORT OR OTHERWISE, ARISING FROM,
 * OUT OF OR IN CONNECTION WITH THE SOFTWARE OR THE USE OR OTHER DEALINGS IN THE
 * SOFTWARE.
 */
package org.takes.facets.hamcrest;

import java.io.IOException;
import org.hamcrest.Matcher;
import org.takes.Response;

/**
 * Response Header Matcher.
 *
 * <p>This "matcher" tests given response headers.
 * <p>The class is immutable and thread-safe.
 *
 * @author Eugene Kondrashev (eugene.kondrashev@gmail.com)
 * @author I. Sokolov (happy.neko@gmail.com)
 * @author Andrey Eliseev (aeg.exper0@gmail.com)
 * @version $Id$
 * @since 0.23.3
 */
public final class HmRsHeader extends AbstractHmHeader<Response> {

    /**
     * Ctor.
     * @param hdrm Header matcher
     * @param vlm Value matcher
     */
    public HmRsHeader(final Matcher<String> hdrm,
        final Matcher<Iterable<String>> vlm) {
        super(hdrm, vlm);
    }

    /**
     * Ctor.
     * @param hdr Header name
     * @param vlm Value matcher
     */
    public HmRsHeader(final String hdr,
        final Matcher<Iterable<String>> vlm) {
        super(hdr, vlm);
    }

    /**
     * Ctor.
     * @param hdr Header name
     * @param val Header value
     */
    public HmRsHeader(final String hdr, final String val) {
        super(hdr, val);
    }

    @Override
<<<<<<< HEAD
    public boolean matchesSafely(final Response item) {
        try {
            final Iterator<String> headers = item.head().iterator();
            if (headers.hasNext()) {
                headers.next();
            }
            final List<String> values = new ArrayList<String>(0);
            while (headers.hasNext()) {
                final String[] parts = HmRsHeader.split(headers.next());
                if (this.header.matches(parts[0].trim())) {
                    values.add(parts[1].trim());
                }
            }
            final boolean result = this.value.matches(values);
            if (!result) {
                this.failed = values;
            }
            return result;
        } catch (final IOException ex) {
            throw new IllegalStateException(ex);
        }
    }

    @Override
    public void describeMismatchSafely(final Response item,
        final Description description) {
        description.appendText("header was: ")
            .appendDescriptionOf(this.header)
            .appendText(HmRsHeader.VALUES_STR)
            .appendValue(this.failed);
    }

    /**
     * Splits the given header to [name, value] array.
     * @param header Header
     * @return Array in which the first element is header name,
     *  the second is header value
     */
    private static String[] split(final String header) {
        return header.split(":", 2);
=======
    public Iterable<String> headers(final Response item) throws IOException {
        return item.head();
>>>>>>> 349ff0b5
    }
}<|MERGE_RESOLUTION|>--- conflicted
+++ resolved
@@ -71,50 +71,7 @@
     }
 
     @Override
-<<<<<<< HEAD
-    public boolean matchesSafely(final Response item) {
-        try {
-            final Iterator<String> headers = item.head().iterator();
-            if (headers.hasNext()) {
-                headers.next();
-            }
-            final List<String> values = new ArrayList<String>(0);
-            while (headers.hasNext()) {
-                final String[] parts = HmRsHeader.split(headers.next());
-                if (this.header.matches(parts[0].trim())) {
-                    values.add(parts[1].trim());
-                }
-            }
-            final boolean result = this.value.matches(values);
-            if (!result) {
-                this.failed = values;
-            }
-            return result;
-        } catch (final IOException ex) {
-            throw new IllegalStateException(ex);
-        }
-    }
-
-    @Override
-    public void describeMismatchSafely(final Response item,
-        final Description description) {
-        description.appendText("header was: ")
-            .appendDescriptionOf(this.header)
-            .appendText(HmRsHeader.VALUES_STR)
-            .appendValue(this.failed);
-    }
-
-    /**
-     * Splits the given header to [name, value] array.
-     * @param header Header
-     * @return Array in which the first element is header name,
-     *  the second is header value
-     */
-    private static String[] split(final String header) {
-        return header.split(":", 2);
-=======
     public Iterable<String> headers(final Response item) throws IOException {
         return item.head();
->>>>>>> 349ff0b5
     }
 }