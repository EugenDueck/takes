/**
 * The MIT License (MIT)
 *
 * Copyright (c) 2015 Yegor Bugayenko
 *
 * Permission is hereby granted, free of charge, to any person obtaining a copy
 * of this software and associated documentation files (the "Software"), to deal
 * in the Software without restriction, including without limitation the rights
 * to use, copy, modify, merge, publish, distribute, sublicense, and/or sell
 * copies of the Software, and to permit persons to whom the Software is
 * furnished to do so, subject to the following conditions:
 *
 * The above copyright notice and this permission notice shall be included
 * in all copies or substantial portions of the Software.
 *
 * THE SOFTWARE IS PROVIDED "AS IS", WITHOUT WARRANTY OF ANY KIND, EXPRESS OR
 * IMPLIED, INCLUDING BUT NOT LIMITED TO THE WARRANTIES OF MERCHANTABILITY,
 * FITNESS FOR A PARTICULAR PURPOSE AND NON-INFRINGEMENT. IN NO EVENT SHALL THE
 * AUTHORS OR COPYRIGHT HOLDERS BE LIABLE FOR ANY CLAIM, DAMAGES OR OTHER
 * LIABILITY, WHETHER IN AN ACTION OF CONTRACT, TORT OR OTHERWISE, ARISING FROM,
 * OUT OF OR IN CONNECTION WITH THE SOFTWARE OR THE USE OR OTHER DEALINGS IN THE
 * SOFTWARE.
 */
package org.takes.rq;

<<<<<<< HEAD
import java.io.BufferedOutputStream;
import java.io.ByteArrayInputStream;
import java.io.ByteArrayOutputStream;
=======
>>>>>>> 8daf94a9
import java.io.File;
import java.io.FileInputStream;
import java.io.IOException;
import java.io.InputStream;
import java.io.RandomAccessFile;
import java.net.HttpURLConnection;
<<<<<<< HEAD
import java.util.Arrays;
=======
import java.nio.ByteBuffer;
import java.nio.channels.Channels;
import java.nio.channels.FileChannel;
import java.nio.channels.ReadableByteChannel;
import java.nio.channels.WritableByteChannel;
>>>>>>> 8daf94a9
import java.util.Collection;
import java.util.Collections;
import java.util.Iterator;
import java.util.LinkedList;
import java.util.List;
import java.util.Locale;
import java.util.concurrent.ConcurrentHashMap;
import java.util.concurrent.ConcurrentMap;
import java.util.regex.Matcher;
import java.util.regex.Pattern;
import lombok.EqualsAndHashCode;
import org.takes.HttpException;
import org.takes.Request;
import org.takes.misc.Sprintf;
import org.takes.misc.VerboseIterable;

/**
 * HTTP multipart FORM data decoding.
 *
 * <p>All implementations of this interface must be immutable and thread-safe.
 *
 * @author Yegor Bugayenko (yegor@teamed.io)
 * @version $Id$
 * @since 0.9
 */
@SuppressWarnings("PMD.TooManyMethods")
public interface RqMultipart extends Request {

    /**
     * Carriage return constant.
     */
    String CRLF = "\r\n";

    /**
     * Get single part.
     * @param name Name of the part to get
     * @return List of parts (can be empty)
     */
    Iterable<Request> part(CharSequence name);

    /**
     * Get all part names.
     * @return All names
     */
    Iterable<String> names();

    /**
     * Request decorator, that decodes FORM data from
     * {@code multipart/form-data} format (RFC 2045).
     *
     * <p>For {@code application/x-www-form-urlencoded}
     * format use {@link org.takes.rq.RqForm}.
     *
     * <p>It is highly recommended to use {@link org.takes.rq.RqGreedy}
     * decorator before passing request to this class.
     *
     * <p>The class is immutable and thread-safe.
     *
     * @author Yegor Bugayenko (yegor@teamed.io)
     * @version $Id$
     * @since 0.9
     * @link <a href="http://www.w3.org/TR/html401/interact/forms.html">Forms in HTML</a>
     * @checkstyle ClassDataAbstractionCouplingCheck (500 lines)
     * @see org.takes.rq.RqGreedy
     */
    @EqualsAndHashCode(callSuper = true)
    final class Base extends RqWrap implements RqMultipart {
        /**
         * Pattern to get boundary from header.
         */
        @SuppressWarnings("PMD.UnusedPrivateField")
        private static final Pattern BOUNDARY = Pattern.compile(
            ".*[^a-z]boundary=([^;]+).*"
        );
        /**
         * Pattern to get name from header.
         */
        @SuppressWarnings("PMD.UnusedPrivateField")
        private static final Pattern NAME = Pattern.compile(
            ".*[^a-z]name=\"([^\"]+)\".*"
        );
        /**
         * Map of params and values.
         */
        private final transient ConcurrentMap<String, List<Request>> map;
        /**
         * Internal buffer.
         */
        private final transient ByteBuffer buffer;
        /**
         * Origin request body.
         */
        private final transient ReadableByteChannel body;
        /**
         * Ctor.
         * @param req Original request
         * @throws IOException If fails
         * @checkstyle ExecutableStatementCountCheck (2 lines)
         */
        public Base(final Request req) throws IOException {
            super(req);
            final InputStream stream = new RqLengthAware(req).body();
            this.body = Channels.newChannel(stream);
            this.buffer = ByteBuffer.allocate(
                // @checkstyle MagicNumberCheck (1 line)
                Math.min(8192, stream.available())
            );
            this.map = this.buildRequests(req);
        }
        @Override
        public Iterable<Request> part(final CharSequence name) {
            final List<Request> values = this.map
                .get(name.toString().toLowerCase(Locale.ENGLISH));
            final Iterable<Request> iter;
            if (values == null) {
                iter = new VerboseIterable<Request>(
                    Collections.<Request>emptyList(),
                    new Sprintf(
                        "there are no parts by name \"%s\" among %d others: %s",
                        name, this.map.size(), this.map.keySet()
                    )
                );
            } else {
                iter = new VerboseIterable<Request>(
                    values,
                    new Sprintf(
                        "there are just %d parts by name \"%s\"",
                        values.size(), name
                    )
                );
            }
            return iter;
        }
        @Override
        public Iterable<String> names() {
            return this.map.keySet();
        }
        /**
         * Build a request for each part of the origin request.
         * @param req Origin request
         * @return The requests map that use the part name as a map key
         * @throws IOException If fails
         */
        private ConcurrentMap<String, List<Request>> buildRequests(
            final Request req) throws IOException {
            final String header = new RqHeaders.Smart(
                new RqHeaders.Base(req)
            ).single("Content-Type");
            if (!header.toLowerCase(Locale.ENGLISH)
                .startsWith("multipart/form-data")) {
                throw new HttpException(
                    HttpURLConnection.HTTP_BAD_REQUEST,
                    String.format(
                        // @checkstyle LineLength (1 line)
                        "RqMultipart.Base can only parse multipart/form-data, while Content-Type specifies a different type: \"%s\"",
                        header
                    )
                );
            }
            final Matcher matcher = RqMultipart.Base.BOUNDARY.matcher(header);
            if (!matcher.matches()) {
                throw new HttpException(
                    HttpURLConnection.HTTP_BAD_REQUEST,
                    String.format(
                        // @checkstyle LineLength (1 line)
                        "boundary is not specified in Content-Type header: \"%s\"",
                        header
                    )
                );
            }
            if (this.body.read(this.buffer) < 0) {
                throw new HttpException(
                    HttpURLConnection.HTTP_BAD_REQUEST,
                    "failed to read the request body"
                );
            }
            final byte[] boundary = String.format(
                "\r\n--%s", matcher.group(1)
            ).getBytes();
            this.buffer.flip();
            this.buffer.position(boundary.length - 2);
            final Collection<Request> requests = new LinkedList<Request>();
            while (this.buffer.hasRemaining()) {
                final byte data = this.buffer.get();
                if (data == '-') {
                    break;
                }
                this.buffer.position(this.buffer.position() + 1);
                requests.add(this.make(boundary));
            }
            return RqMultipart.Base.asMap(requests);
        }
        /**
         * Make a request.
         *  Scans the origin request until the boundary reached. Caches
         *  the  content into a temporary file and returns it as a new request.
         * @param boundary Boundary
         * @return Request
         * @throws IOException If fails
         */
        private Request make(final byte[] boundary) throws IOException {
            final File file = File.createTempFile(
                RqMultipart.class.getName(), ".tmp"
            );
            file.deleteOnExit();
            final FileChannel channel = new RandomAccessFile(
                file,
                "rw"
            ).getChannel();
            try {
<<<<<<< HEAD
                out.write(this.head().iterator().next().getBytes());
                out.write(RqMultipart.CRLF.getBytes());
                RqMultipart.Base.copy(body, out, boundary);
=======
                channel.write(
                    ByteBuffer.wrap(this.head().iterator().next().getBytes())
                );
                channel.write(ByteBuffer.wrap("\r\n".getBytes()));
                this.copy(channel, boundary);
>>>>>>> 8daf94a9
            } finally {
                channel.close();
            }
            return new RqLive(
                new CapInputStream(
                    new FileInputStream(file),
                    file.length()
                )
            );
        }

        /**
         * Copy until boundary reached.
         * @param target Output file channel
         * @param boundary Boundary
         * @throws IOException If fails
         */
        private void copy(final WritableByteChannel target,
            final byte[] boundary) throws IOException {
            int match = 0;
            boolean cont = true;
            while (cont) {
                if (!this.buffer.hasRemaining()) {
                    this.buffer.clear();
                    if (this.body.read(this.buffer) == -1) {
                        break;
                    }
                    this.buffer.flip();
                }
                final ByteBuffer btarget = this.buffer.slice();
                final int offset = this.buffer.position();
                btarget.limit(0);
                while (this.buffer.hasRemaining()) {
                    final byte data = this.buffer.get();
                    if (data == boundary[match]) {
                        ++match;
                        if (match == boundary.length) {
                            cont = false;
                            break;
                        }
                    } else {
                        match = 0;
                        btarget.limit(this.buffer.position() - offset);
                    }
                }
                target.write(btarget);
            }
        }
        /**
         * Convert a list of requests to a map.
         * @param reqs Requests
         * @return Map of them
         * @throws IOException If fails
         */
        @SuppressWarnings("PMD.AvoidInstantiatingObjectsInLoops")
        private static ConcurrentMap<String, List<Request>> asMap(
            final Collection<Request> reqs) throws IOException {
            final ConcurrentMap<String, List<Request>> map =
                new ConcurrentHashMap<String, List<Request>>(reqs.size());
            for (final Request req : reqs) {
                final String header = new RqHeaders.Smart(
                    new RqHeaders.Base(req)
                ).single("Content-Disposition");
                final Matcher matcher = RqMultipart.Base.NAME.matcher(header);
                if (!matcher.matches()) {
                    throw new HttpException(
                        HttpURLConnection.HTTP_BAD_REQUEST,
                        String.format(
                            // @checkstyle LineLength (1 line)
                            "\"name\" not found in Content-Disposition header: %s",
                            header
                        )
                    );
                }
                final String name = matcher.group(1);
                map.putIfAbsent(name, new LinkedList<Request>());
                map.get(name).add(req);
            }
            return map;
        }
    }

    /**
     * Smart decorator.
     * @since 0.15
     */
    final class Smart implements RqMultipart {
        /**
         * Original request.
         */
        private final transient RqMultipart origin;
        /**
         * Ctor.
         * @param req Original
         */
        public Smart(final RqMultipart req) {
            this.origin = req;
        }
        /**
         * Get single part.
         * @param name Name of the part to get
         * @return Part
         * @throws HttpException If fails
         */
        public Request single(final CharSequence name) throws HttpException {
            final Iterator<Request> parts = this.part(name).iterator();
            if (!parts.hasNext()) {
                throw new HttpException(
                    HttpURLConnection.HTTP_BAD_REQUEST,
                    String.format(
                        "form param \"%s\" is mandatory", name
                    )
                );
            }
            return parts.next();
        }
        @Override
        public Iterable<Request> part(final CharSequence name) {
            return this.origin.part(name);
        }
        @Override
        public Iterable<String> names() {
            return this.origin.names();
        }
        @Override
        public Iterable<String> head() throws IOException {
            return this.origin.head();
        }
        @Override
        public InputStream body() throws IOException {
            return this.origin.body();
        }
    }

    /**
     * Fake decorator.
     * @since 0.16
     */
    final class Fake implements RqMultipart {

        /**
         * Fake multipart request.
         */
        private final RqMultipart fake;

        /**
         * Fake ctor.
         * @param req Fake request header holder
         * @param dispositions Fake request body parts
         * @throws IOException If fails
         */
        public Fake(final Request req, final String... dispositions)
            throws IOException {
            this.fake = new RqMultipart.Base(
                new RqFake(
                    RqMultipart.Fake.convert(req.head()),
                    this.fakeBody(dispositions)
                )
            );
        }
        /**
         * Fake ctor.
         * @param dispositions Fake request body parts
         * @throws IOException If fails
         */
        public Fake(final String... dispositions) throws IOException {
            this(
                new RqWithHeaders(
                    new RqFake(),
                    Arrays.asList(
                        "Host: www.example.com",
                        // @checkstyle LineLengthCheck (1 line)
                        "Content-Type: multipart/form-data; boundary=AaB02x",
                        "Content-Length: 100001"
                    )
                ),
                dispositions
            );
        }
        @Override
        public Iterable<Request> part(final CharSequence name) {
            return this.fake.part(name);
        }
        @Override
        public Iterable<String> names() {
            return this.fake.names();
        }
        @Override
        public Iterable<String> head() throws IOException {
            return this.fake.head();
        }
        @Override
        public InputStream body() throws IOException {
            return this.fake.body();
        }
        /**
         * Fake body creator.
         * @param dispositions Fake request body parts
         * @return InputStream of given dispositions
         */
        private InputStream fakeBody(final String... dispositions) {
            final String boundary = "AaB02x";
            final Collection<String> parts = new LinkedList<String>();
            for (final String disposition : dispositions) {
                parts.add(String.format("--%s", boundary));
                parts.add(disposition);
            }
            parts.add("Content-Transfer-Encoding: utf-8");
            parts.add("");
            parts.add("the start\r\t\n\u20ac\n\n\n\t\r\t\n\n\n\r\n the end");
            parts.add(String.format("--%s--", boundary));
            return new ByteArrayInputStream(
                RqMultipart.Fake.join(parts.iterator()).getBytes()
            );
        }
        /**
         * Iterable<String> to List<String> converter.
         * @param source Source Iterable
         * @return List of given source
         */
        private static List<String> convert(final Iterable<String> source) {
            final List<String> destination = new LinkedList<String>();
            for (final String each : source) {
                destination.add(each);
            }
            return destination;
        }
        /**
         * CRLF joiner.
         * @param iter Source iterator to join by CRLF
         * @return String of iterator joined with CRLF
         */
        private static String join(final Iterator<String> iter) {
            final StringBuilder builder = new StringBuilder();
            while (iter.hasNext()) {
                builder.append(iter.next());
                if (iter.hasNext()) {
                    builder.append(RqMultipart.CRLF);
                }
            }
            return builder.toString();
        }
    }

}<|MERGE_RESOLUTION|>--- conflicted
+++ resolved
@@ -23,27 +23,19 @@
  */
 package org.takes.rq;
 
-<<<<<<< HEAD
-import java.io.BufferedOutputStream;
 import java.io.ByteArrayInputStream;
-import java.io.ByteArrayOutputStream;
-=======
->>>>>>> 8daf94a9
 import java.io.File;
 import java.io.FileInputStream;
 import java.io.IOException;
 import java.io.InputStream;
 import java.io.RandomAccessFile;
 import java.net.HttpURLConnection;
-<<<<<<< HEAD
-import java.util.Arrays;
-=======
 import java.nio.ByteBuffer;
 import java.nio.channels.Channels;
 import java.nio.channels.FileChannel;
 import java.nio.channels.ReadableByteChannel;
 import java.nio.channels.WritableByteChannel;
->>>>>>> 8daf94a9
+import java.util.Arrays;
 import java.util.Collection;
 import java.util.Collections;
 import java.util.Iterator;
@@ -254,17 +246,11 @@
                 "rw"
             ).getChannel();
             try {
-<<<<<<< HEAD
-                out.write(this.head().iterator().next().getBytes());
-                out.write(RqMultipart.CRLF.getBytes());
-                RqMultipart.Base.copy(body, out, boundary);
-=======
                 channel.write(
                     ByteBuffer.wrap(this.head().iterator().next().getBytes())
                 );
-                channel.write(ByteBuffer.wrap("\r\n".getBytes()));
+                channel.write(ByteBuffer.wrap(RqMultipart.CRLF.getBytes()));
                 this.copy(channel, boundary);
->>>>>>> 8daf94a9
             } finally {
                 channel.close();
             }
