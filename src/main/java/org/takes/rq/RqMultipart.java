--- conflicted
+++ resolved
@@ -50,79 +50,7 @@
  * @version $Id$
  * @since 0.9
  */
-<<<<<<< HEAD
-@EqualsAndHashCode(callSuper = true)
-public final class RqMultipart extends RqWrap {
-
-    /**
-     * Pattern to get boundary from header.
-     */
-    private static final Pattern BOUNDARY = Pattern.compile(
-        ".*[^a-z]boundary=([^;]+).*"
-    );
-
-    /**
-     * Pattern to get name from header.
-     */
-    private static final Pattern NAME = Pattern.compile(
-        ".*[^a-z]name=\"([^\"]+)\".*"
-    );
-
-    /**
-     * Map of params and values.
-     */
-    private final transient ConcurrentMap<String, List<Request>> map;
-
-    /**
-     * Ctor.
-     * @param req Original request
-     * @throws IOException If fails
-     */
-    public RqMultipart(final Request req) throws IOException {
-        super(req);
-        final String header = new RqHeaders.Base(req).header("Content-Type")
-            .iterator().next();
-        if (!header.toLowerCase(Locale.ENGLISH)
-            .startsWith("multipart/form-data")) {
-            throw new IOException(
-                String.format(
-                    // @checkstyle LineLength (1 line)
-                    "RqMultipart can only parse multipart/form-data, while Content-Type specifies a different type: %s",
-                    header
-                )
-            );
-        }
-        final Matcher matcher = RqMultipart.BOUNDARY.matcher(header);
-        if (!matcher.matches()) {
-            throw new IOException(
-                String.format(
-                    "boundary is not specified in Content-Type header: %s",
-                    header
-                )
-            );
-        }
-        final Collection<Request> requests = new LinkedList<Request>();
-        final ByteArrayOutputStream baos = new ByteArrayOutputStream();
-        new RqPrint(req).printBody(baos);
-        final byte[] boundary = matcher.group(1).getBytes();
-        final byte[] body = baos.toByteArray();
-        int pos = 0;
-        while (pos < body.length) {
-            int start = pos + boundary.length + 2;
-            if (body[start] == '-') {
-                break;
-            }
-            start += 2;
-            final int stop = RqMultipart.indexOf(body, boundary, start) - 2;
-            requests.add(this.make(body, start, stop - 2));
-            pos = stop;
-        }
-        this.map = RqMultipart.asMap(requests);
-    }
-
-=======
 public interface RqMultipart extends Request {
->>>>>>> ad61209d
     /**
      * Get single part.
      * @param name Name of the part to get
@@ -161,31 +89,14 @@
          * Pattern to get boundary from header.
          */
         private static final Pattern BOUNDARY = Pattern.compile(
-            ".*[^a-z]boundary=([^;]+).*"
+                ".*[^a-z]boundary=([^;]+).*"
         );
 
-<<<<<<< HEAD
-    /**
-     * Convert a list of requests to a map.
-     * @param reqs Requests
-     * @return Map of them
-     * @throws IOException If fails
-     */
-    @SuppressWarnings("PMD.AvoidInstantiatingObjectsInLoops")
-    private static ConcurrentMap<String, List<Request>> asMap(
-        final Collection<Request> reqs) throws IOException {
-        final ConcurrentMap<String, List<Request>> map =
-            new ConcurrentHashMap<String, List<Request>>(reqs.size());
-        for (final Request req : reqs) {
-            final String header = new RqHeaders.Base(req)
-                .header("Content-Disposition").iterator().next();
-            final Matcher matcher = RqMultipart.NAME.matcher(header);
-=======
         /**
          * Pattern to get name from header.
          */
         private static final Pattern NAME = Pattern.compile(
-            ".*[^a-z]name=\"([^\"]+)\".*"
+                ".*[^a-z]name=\"([^\"]+)\".*"
         );
 
         /**
@@ -200,26 +111,25 @@
          */
         public Base(final Request req) throws IOException {
             super(req);
-            final String header = new RqHeaders(req).header("Content-Type")
-                .iterator().next();
+            final String header = new RqHeaders.Base(req).header("Content-Type")
+                    .iterator().next();
             if (!header.toLowerCase(Locale.ENGLISH)
-                .startsWith("multipart/form-data")) {
+                    .startsWith("multipart/form-data")) {
                 throw new IOException(
-                    String.format(
-                        // @checkstyle LineLength (1 line)
-                        "RqMultipart.Base can only parse multipart/form-data, while Content-Type specifies a different type: %s",
-                        header
-                    )
+                        String.format(
+                                // @checkstyle LineLength (1 line)
+                                "RqMultipart.Base can only parse multipart/form-data, while Content-Type specifies a different type: %s",
+                                header
+                        )
                 );
             }
             final Matcher matcher = Base.BOUNDARY.matcher(header);
->>>>>>> ad61209d
             if (!matcher.matches()) {
                 throw new IOException(
-                    String.format(
-                        "boundary is not specified in Content-Type header: %s",
-                        header
-                    )
+                        String.format(
+                                "boundary is not specified in Content-Type header: %s",
+                                header
+                        )
                 );
             }
             final Collection<Request> requests = new LinkedList<Request>();
@@ -235,9 +145,9 @@
                 }
                 start += 2;
                 final int stop = RqMultipart.Base.indexOf(
-                    body,
-                    boundary,
-                    start
+                        body,
+                        boundary,
+                        start
                 ) - 2;
                 requests.add(this.make(body, start, stop - 2));
                 pos = stop;
@@ -248,23 +158,23 @@
         @Override
         public Iterable<Request> part(final CharSequence name) {
             final List<Request> values = this.map
-                .get(name.toString().toLowerCase(Locale.ENGLISH));
+                    .get(name.toString().toLowerCase(Locale.ENGLISH));
             final Iterable<Request> iter;
             if (values == null) {
                 iter = new VerboseIterable<Request>(
-                    Collections.<Request>emptyList(),
-                    new Sprintf(
-                        "there are no parts by name \"%s\" among %d others: %s",
-                        name, this.map.size(), this.map.keySet()
-                    )
+                        Collections.<Request>emptyList(),
+                        new Sprintf(
+                                "there are no parts by name \"%s\" among %d others: %s",
+                                name, this.map.size(), this.map.keySet()
+                        )
                 );
             } else {
                 iter = new VerboseIterable<Request>(
-                    values,
-                    new Sprintf(
-                        "there are just %d parts by name \"%s\"",
-                        values.size(), name
-                    )
+                        values,
+                        new Sprintf(
+                                "there are just %d parts by name \"%s\"",
+                                values.size(), name
+                        )
                 );
             }
             return iter;
@@ -284,7 +194,7 @@
          * @throws IOException If fails
          */
         private Request make(final byte[] body, final int start,
-            final int stop) throws IOException {
+                             final int stop) throws IOException {
             final ByteArrayOutputStream baos = new ByteArrayOutputStream();
             baos.write(this.head().iterator().next().getBytes());
             baos.write("\r\n".getBytes());
@@ -300,20 +210,20 @@
          */
         @SuppressWarnings("PMD.AvoidInstantiatingObjectsInLoops")
         private static ConcurrentMap<String, List<Request>> asMap(
-            final Collection<Request> reqs) throws IOException {
+                final Collection<Request> reqs) throws IOException {
             final ConcurrentMap<String, List<Request>> map =
-                new ConcurrentHashMap<String, List<Request>>(reqs.size());
+                    new ConcurrentHashMap<String, List<Request>>(reqs.size());
             for (final Request req : reqs) {
-                final String header = new RqHeaders(req)
-                    .header("Content-Disposition").iterator().next();
+                final String header = new RqHeaders.Base(req)
+                        .header("Content-Disposition").iterator().next();
                 final Matcher matcher = Base.NAME.matcher(header);
                 if (!matcher.matches()) {
                     throw new IOException(
-                        String.format(
-                            // @checkstyle LineLength (1 line)
-                            "\"name\" not found in Content-Disposition header: %s",
-                            header
-                        )
+                            String.format(
+                                    // @checkstyle LineLength (1 line)
+                                    "\"name\" not found in Content-Disposition header: %s",
+                                    header
+                            )
                     );
                 }
                 final String name = matcher.group(1);
@@ -332,7 +242,7 @@
          * @throws IOException If fails
          */
         private static int indexOf(final byte[] outer, final byte[] inner,
-            final int start) throws IOException {
+                                   final int start) throws IOException {
             for (int idx = start; idx < outer.length - inner.length; ++idx) {
                 boolean found = true;
                 for (int sub = 0; sub < inner.length; ++sub) {
@@ -347,5 +257,4 @@
             }
             throw new IOException("closing boundary not found");
         }
-    }
-}+    }}