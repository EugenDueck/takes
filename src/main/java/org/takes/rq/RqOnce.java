/*
 * The MIT License (MIT)
 *
 * Copyright (c) 2014-2019 Yegor Bugayenko
 *
 * Permission is hereby granted, free of charge, to any person obtaining a copy
 * of this software and associated documentation files (the "Software"), to deal
 * in the Software without restriction, including without limitation the rights
 * to use, copy, modify, merge, publish, distribute, sublicense, and/or sell
 * copies of the Software, and to permit persons to whom the Software is
 * furnished to do so, subject to the following conditions:
 *
 * The above copyright notice and this permission notice shall be included
 * in all copies or substantial portions of the Software.
 *
 * THE SOFTWARE IS PROVIDED "AS IS", WITHOUT WARRANTY OF ANY KIND, EXPRESS OR
 * IMPLIED, INCLUDING BUT NOT LIMITED TO THE WARRANTIES OF MERCHANTABILITY,
 * FITNESS FOR A PARTICULAR PURPOSE AND NON-INFRINGEMENT. IN NO EVENT SHALL THE
 * AUTHORS OR COPYRIGHT HOLDERS BE LIABLE FOR ANY CLAIM, DAMAGES OR OTHER
 * LIABILITY, WHETHER IN AN ACTION OF CONTRACT, TORT OR OTHERWISE, ARISING FROM,
 * OUT OF OR IN CONNECTION WITH THE SOFTWARE OR THE USE OR OTHER DEALINGS IN THE
 * SOFTWARE.
 */
package org.takes.rq;

import lombok.EqualsAndHashCode;
import org.cactoos.io.InputStreamOf;
<<<<<<< HEAD
import org.cactoos.scalar.Mapped;
=======
import org.cactoos.scalar.IoChecked;
>>>>>>> 925e1a2c
import org.cactoos.scalar.Sticky;
import org.takes.Request;

/**
 * Request decorator, to prevent multiple calls to {@code body()} method.
 *
 * <p>The class is immutable and thread-safe.
 *
 * @since 0.36
 */
@EqualsAndHashCode(callSuper = true)
public final class RqOnce extends RqWrap {

    /**
     * Ctor.
     * @param req Original request
     */
    public RqOnce(final Request req) {
        super(
            new RequestOf(
<<<<<<< HEAD
                new Sticky<>(req::head),
                new Mapped<>(
                    InputStreamOf::new,
                    new Sticky<>(new RqPrint(req)::asString)
                )
=======
                new IoChecked<>(new Sticky<>(req::head))::value,
                new IoChecked<>(
                    new Scalar<InputStream>() {
                        private final Scalar<String> text = new Sticky<>(
                            new TextOf(req::body)::asString
                        );

                        @Override
                        public InputStream value() throws Exception {
                            return new InputStreamOf(this.text.value());
                        }
                    }
                )::value
>>>>>>> 925e1a2c
            )
        );
    }
}<|MERGE_RESOLUTION|>--- conflicted
+++ resolved
@@ -24,13 +24,12 @@
 package org.takes.rq;
 
 import lombok.EqualsAndHashCode;
+import java.io.InputStream;
+import org.cactoos.Scalar;
 import org.cactoos.io.InputStreamOf;
-<<<<<<< HEAD
-import org.cactoos.scalar.Mapped;
-=======
 import org.cactoos.scalar.IoChecked;
->>>>>>> 925e1a2c
 import org.cactoos.scalar.Sticky;
+import org.cactoos.text.TextOf;
 import org.takes.Request;
 
 /**
@@ -39,6 +38,8 @@
  * <p>The class is immutable and thread-safe.
  *
  * @since 0.36
+ * @todo #1080:30min Please make two decorators (HeadOnce and BodyOnce)
+ *  that prevent multiple reads of their contents.
  */
 @EqualsAndHashCode(callSuper = true)
 public final class RqOnce extends RqWrap {
@@ -50,13 +51,6 @@
     public RqOnce(final Request req) {
         super(
             new RequestOf(
-<<<<<<< HEAD
-                new Sticky<>(req::head),
-                new Mapped<>(
-                    InputStreamOf::new,
-                    new Sticky<>(new RqPrint(req)::asString)
-                )
-=======
                 new IoChecked<>(new Sticky<>(req::head))::value,
                 new IoChecked<>(
                     new Scalar<InputStream>() {
@@ -70,7 +64,6 @@
                         }
                     }
                 )::value
->>>>>>> 925e1a2c
             )
         );
     }
