--- conflicted
+++ resolved
@@ -46,17 +46,7 @@
 @ToString(callSuper = true)
 @EqualsAndHashCode(callSuper = true)
 public final class RsPrint extends RsWrap implements Text {
-<<<<<<< HEAD
 
-    /**
-     * Pattern for first line.
-     */
-    private static final Pattern FIRST = Pattern.compile(
-        "HTTP/1\\.1 \\d{3} [a-zA-Z- ]+"
-    );
-
-=======
->>>>>>> b4b7adf5
     /**
      * Head print representation.
      */
