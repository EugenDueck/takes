--- conflicted
+++ resolved
@@ -41,8 +41,6 @@
 public final class HmRsHeaderTest {
 
     /**
-<<<<<<< HEAD
-=======
      * Content type string.
      */
     private static final String CONTENT_TYPE = "content-type";
@@ -80,7 +78,6 @@
     }
 
     /**
->>>>>>> c51de45c
      * HmRsHeader can test header name and value available.
      * @throws Exception If some problem inside
      */
