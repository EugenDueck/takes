--- conflicted
+++ resolved
@@ -79,7 +79,6 @@
     /**
      * VerboseIterator next value throws exception on an empty list.
      */
-<<<<<<< HEAD
     @Test
     void nextValueThrowsExceptionOnEmptyList() {
         Assertions.assertThrows(
@@ -87,18 +86,10 @@
             () -> {
                 new VerboseIterable<String>(
                     Collections.<String>emptyList(),
-                    "Expected Error Message"
+                    new TextOf("Expected Error Message")
                 ).iterator().next();
             }
         );
-=======
-    @Test(expected = RuntimeException.class)
-    public final void nextValueThrowsExceptionOnEmptyList() {
-        new VerboseIterable<String>(
-            Collections.<String>emptyList(),
-            new TextOf("Expected Error Message")
-        ).iterator().next();
->>>>>>> d8f21de5
     }
 
     /**
@@ -118,7 +109,6 @@
     /**
      * VerboseIterator can remove a value.
      */
-<<<<<<< HEAD
     @Test
     void removeValue() {
         Assertions.assertThrows(
@@ -132,23 +122,9 @@
                         "Origin: http://www.example-social-network.com",
                         "User-Agent: Mozilla/5.0 (X11; Linux x86_64) Gecko/2010010"
                     ),
-                    "Thrown Error Message"
+                    new TextOf("Thrown Error Message")
                 ).iterator().remove();
             }
         );
-=======
-    @Test(expected = UnsupportedOperationException.class)
-    public final void removeValue() {
-        new VerboseIterable<String>(
-            Arrays.asList(
-                "If-None-Match: \"737060cd8c284d8af7ad3082f209582d\"",
-                "If-Range: \"737060cd8c284d8af7ad3082f209582d\"",
-                "Max-Forwards: 10",
-                "Origin: http://www.example-social-network.com",
-                "User-Agent: Mozilla/5.0 (X11; Linux x86_64) Gecko/2010010"
-            ),
-            new TextOf("Thrown Error Message")
-        ).iterator().remove();
->>>>>>> d8f21de5
     }
 }