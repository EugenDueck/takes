--- conflicted
+++ resolved
@@ -60,13 +60,8 @@
      * @throws IOException If some problem inside
      */
     @Test
-<<<<<<< HEAD
     void buildsBigJsonResponse() throws IOException {
-        final int size = 100000;
-=======
-    public void buildsBigJsonResponse() throws IOException {
         final int size = 100_000;
->>>>>>> 60360844
         final JsonArrayBuilder builder = Json.createArrayBuilder();
         for (int idx = 0; idx < size; ++idx) {
             builder.add(
