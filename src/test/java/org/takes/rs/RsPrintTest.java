/*
 * The MIT License (MIT)
 *
 * Copyright (c) 2014-2019 Yegor Bugayenko
 *
 * Permission is hereby granted, free of charge, to any person obtaining a copy
 * of this software and associated documentation files (the "Software"), to deal
 * in the Software without restriction, including without limitation the rights
 * to use, copy, modify, merge, publish, distribute, sublicense, and/or sell
 * copies of the Software, and to permit persons to whom the Software is
 * furnished to do so, subject to the following conditions:
 *
 * The above copyright notice and this permission notice shall be included
 * in all copies or substantial portions of the Software.
 *
 * THE SOFTWARE IS PROVIDED "AS IS", WITHOUT WARRANTY OF ANY KIND, EXPRESS OR
 * IMPLIED, INCLUDING BUT NOT LIMITED TO THE WARRANTIES OF MERCHANTABILITY,
 * FITNESS FOR A PARTICULAR PURPOSE AND NON-INFRINGEMENT. IN NO EVENT SHALL THE
 * AUTHORS OR COPYRIGHT HOLDERS BE LIABLE FOR ANY CLAIM, DAMAGES OR OTHER
 * LIABILITY, WHETHER IN AN ACTION OF CONTRACT, TORT OR OTHERWISE, ARISING FROM,
 * OUT OF OR IN CONNECTION WITH THE SOFTWARE OR THE USE OR OTHER DEALINGS IN THE
 * SOFTWARE.
 */
package org.takes.rs;

import java.io.IOException;
<<<<<<< HEAD
import org.cactoos.Text;
import org.cactoos.io.BytesOf;
=======
import org.cactoos.bytes.BytesOf;
>>>>>>> d8f21de5
import org.cactoos.iterable.IterableOf;
import org.hamcrest.MatcherAssert;
import org.hamcrest.core.IsEqual;
import org.hamcrest.object.HasToString;
import org.junit.jupiter.api.Assertions;
import org.junit.jupiter.api.Test;
import org.llorllale.cactoos.matchers.Assertion;

/**
 * Test case for {@link RsPrint}.
 * @since 1.19
 * @checkstyle ClassDataAbstractionCouplingCheck (200 lines)
 */
@SuppressWarnings("PMD.AvoidDuplicateLiterals")
final class RsPrintTest {

    /**
     * RsPrint can fail on invalid chars.
     */
<<<<<<< HEAD
    @Test
    void failsOnInvalidHeader() {
        final Text response = new RsPrint(new RsWithHeader("name", "\n\n\n"));
        Assertions.assertThrows(
            IllegalArgumentException.class,
            response::asString
        );
=======
    @Test(expected = IllegalArgumentException.class)
    public void failsOnInvalidHeader() throws Exception {
        new RsPrint(new RsWithHeader("name", "\n\n\n")).asString();
>>>>>>> d8f21de5
    }

    @Test
    void simple() throws Exception {
        final RsPrint response = new RsPrint(
            new RsSimple(new IterableOf<>("HTTP/1.1 500 Internal Server Error"), "")
        );
        MatcherAssert.assertThat(
            "must write head as String",
            response.asString(),
            new HasToString<>(
                new IsEqual<>("HTTP/1.1 500 Internal Server Error\r\n\r\n")
            )
        );
        MatcherAssert.assertThat(
            "must write head as Bytes",
            response.asBytes(),
            new IsEqual<>(
                new BytesOf("HTTP/1.1 500 Internal Server Error\r\n\r\n").asBytes()
            )
        );
    }

    /**
     * RFC 7230 says we shall support dashes in response first line.
     */
    @Test
<<<<<<< HEAD
    void simpleWithDash() throws IOException {
=======
    public void simpleWithDash() throws Exception {
>>>>>>> d8f21de5
        new Assertion<>(
            "must write head with dashes",
            new RsPrint(
                new RsSimple(new IterableOf<>("HTTP/1.1 203 Non-Authoritative"), "")
            ).asString(),
            new HasToString<>(
                new IsEqual<>("HTTP/1.1 203 Non-Authoritative\r\n\r\n")
            )
        );
    }
}<|MERGE_RESOLUTION|>--- conflicted
+++ resolved
@@ -23,13 +23,8 @@
  */
 package org.takes.rs;
 
-import java.io.IOException;
-<<<<<<< HEAD
 import org.cactoos.Text;
-import org.cactoos.io.BytesOf;
-=======
 import org.cactoos.bytes.BytesOf;
->>>>>>> d8f21de5
 import org.cactoos.iterable.IterableOf;
 import org.hamcrest.MatcherAssert;
 import org.hamcrest.core.IsEqual;
@@ -49,7 +44,6 @@
     /**
      * RsPrint can fail on invalid chars.
      */
-<<<<<<< HEAD
     @Test
     void failsOnInvalidHeader() {
         final Text response = new RsPrint(new RsWithHeader("name", "\n\n\n"));
@@ -57,11 +51,6 @@
             IllegalArgumentException.class,
             response::asString
         );
-=======
-    @Test(expected = IllegalArgumentException.class)
-    public void failsOnInvalidHeader() throws Exception {
-        new RsPrint(new RsWithHeader("name", "\n\n\n")).asString();
->>>>>>> d8f21de5
     }
 
     @Test
@@ -89,11 +78,7 @@
      * RFC 7230 says we shall support dashes in response first line.
      */
     @Test
-<<<<<<< HEAD
-    void simpleWithDash() throws IOException {
-=======
-    public void simpleWithDash() throws Exception {
->>>>>>> d8f21de5
+    void simpleWithDash() throws Exception {
         new Assertion<>(
             "must write head with dashes",
             new RsPrint(
